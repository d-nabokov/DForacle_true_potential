--- conflicted
+++ resolved
@@ -1,3 +1,16 @@
+import os
+
+for v in (
+    "OMP_NUM_THREADS",
+    "OPENBLAS_NUM_THREADS",
+    "MKL_NUM_THREADS",
+    "VECLIB_MAXIMUM_THREADS",  # Apple Accelerate
+    "NUMEXPR_NUM_THREADS",
+    "BLIS_NUM_THREADS",
+    "RAYON_NUM_THREADS",
+):
+    os.environ.setdefault(v, "1")
+
 import os
 
 for v in (
@@ -671,14 +684,8 @@
                     check_idxs,
                     oracle,
                 )
-<<<<<<< HEAD
                 y = oracle.query(ct)
                 if batch_no == 0:
-=======
-                y = timed_query(oracle, ct)
-                # y = oracle.query(ct)
-                if batch_no == 0 and check_pos_in_batch < 30:
->>>>>>> b54f814d
                     enc_idx = 0
                     for var_idx in check_idxs:
                         enc_idx = enc_idx * coef_support_size + (sk[var_idx] + ETA)
